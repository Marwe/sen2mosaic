--- conflicted
+++ resolved
@@ -3,11 +3,7 @@
 setup(name='sen2mosaic',
       packages = ['sen2mosaic'],
       data_files=[('./cfg/', ["cfg/L2A_GIPP.xml"])],
-<<<<<<< HEAD
-      version='0.1',
-=======
       version='0.2',
->>>>>>> df1e7653
       description='Tools to generate cloud-free mosaics of Sentinel-2 data.',
       url='https://bitbucket.org/sambowers/sen2mosaic',
       author='Samuel Bowers',
